# Installation

## Requirements
- Python >= 3.6
- Numpy
- PyTorch 1.3
- [fvcore](https://github.com/facebookresearch/fvcore/): `pip install 'git+https://github.com/facebookresearch/fvcore'`
- [torchvision](https://github.com/pytorch/vision/) that matches the PyTorch installation.
  You can install them together at [pytorch.org](https://pytorch.org) to make sure of this.
- simplejson: `pip install simplejson`
- GCC >= 4.9
- PyAV: `conda install av -c conda-forge`
- ffmpeg (4.0 is prefereed, will be installed along with PyAV)
- PyYaml: (will be installed along with fvcore)
- tqdm: (will be installed along with fvcore)
- psutil: `pip install psutil`
- OpenCV: `pip install opencv-python`
- torchvision: `pip install torchvision` or `conda install torchvision -c pytorch`
<<<<<<< HEAD
- librosa: `pip install librosa` (if using Audiovisual SlowFast Networks)
=======
- tensorboard: `pip install tensorboard`
- moviepy: (optional, for visualizing video on tensorboard) `conda install -c conda-forge moviepy` or `pip install moviepy`
>>>>>>> 6fc43244
- [Detectron2](https://github.com/facebookresearch/detectron2):
```
    pip install -U torch torchvision cython
    pip install -U 'git+https://github.com/facebookresearch/fvcore.git' 'git+https://github.com/cocodataset/cocoapi.git#subdirectory=PythonAPI'
    git clone https://github.com/facebookresearch/detectron2 detectron2_repo
    pip install -e detectron2_repo
    # You can find more details at https://github.com/facebookresearch/detectron2/blob/master/INSTALL.md
```

## Pytorch
Please follow PyTorch official instructions to install from source:
```
git clone --recursive https://github.com/pytorch/pytorch
```

## PySlowFast

Clone the PySlowFast Video Understanding repository.
```
git clone https://github.com/facebookresearch/slowfast
```

Add this repository to $PYTHONPATH.
```
export PYTHONPATH=/path/to/SlowFast/slowfast:$PYTHONPATH
```

### Build PySlowFast

After having the above dependencies, run:
```
git clone https://github.com/facebookresearch/slowfast
cd SlowFast
python setup.py build develop
```

Now the installation is finished, run the pipeline with:
```
python tools/run_net.py --cfg configs/Kinetics/C2D_8x8_R50.yaml NUM_GPUS 1 TRAIN.BATCH_SIZE 8 SOLVER.BASE_LR 0.0125 DATA.PATH_TO_DATA_DIR path_to_your_data_folder
```<|MERGE_RESOLUTION|>--- conflicted
+++ resolved
@@ -16,12 +16,9 @@
 - psutil: `pip install psutil`
 - OpenCV: `pip install opencv-python`
 - torchvision: `pip install torchvision` or `conda install torchvision -c pytorch`
-<<<<<<< HEAD
 - librosa: `pip install librosa` (if using Audiovisual SlowFast Networks)
-=======
 - tensorboard: `pip install tensorboard`
 - moviepy: (optional, for visualizing video on tensorboard) `conda install -c conda-forge moviepy` or `pip install moviepy`
->>>>>>> 6fc43244
 - [Detectron2](https://github.com/facebookresearch/detectron2):
 ```
     pip install -U torch torchvision cython
