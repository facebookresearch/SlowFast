TRAIN:
  ENABLE: True
  DATASET: kinetics
<<<<<<< HEAD
  BATCH_SIZE: 16
=======
  BATCH_SIZE: 8
>>>>>>> 37fa10aa
  EVAL_PERIOD: 10
  CHECKPOINT_PERIOD: 1
  AUTO_RESUME: True
DATA:
  NUM_FRAMES: 8
  SAMPLING_RATE: 8
  TRAIN_JITTER_SCALES: [256, 320]
  TRAIN_CROP_SIZE: 224
  TEST_CROP_SIZE: 256
  INPUT_CHANNEL_NUM: [3]
<<<<<<< HEAD
  PATH_TO_DATA_DIR: dataset/tiny-kinetics-400/data
=======
  PATH_TO_DATA_DIR: /home/chriskafka/project/slowfast/dataset/tiny-kinetics-400/data
>>>>>>> 37fa10aa
  DECODING_BACKEND: pyav
RESNET:
  ZERO_INIT_FINAL_BN: True
  WIDTH_PER_GROUP: 64
  NUM_GROUPS: 1
  DEPTH: 50
  TRANS_FUNC: bottleneck_transform
  STRIDE_1X1: False
  NUM_BLOCK_TEMP_KERNEL: [[3], [4], [6], [3]]
NONLOCAL:
  LOCATION: [[[]], [[]], [[]], [[]]]
  GROUP: [[1], [1], [1], [1]]
  INSTANTIATION: softmax
BN:
  USE_PRECISE_STATS: True
  NUM_BATCHES_PRECISE: 200
SOLVER:
  BASE_LR: 0.1
  LR_POLICY: cosine
  MAX_EPOCH: 196
  MOMENTUM: 0.9
  WEIGHT_DECAY: 1e-4
  WARMUP_EPOCHS: 34.0
  WARMUP_START_LR: 0.01
  OPTIMIZING_METHOD: sgd
MODEL:
  NUM_CLASSES: 400
  ARCH: c2d
  MODEL_NAME: ResNet
  LOSS_FUNC: cross_entropy
  DROPOUT_RATE: 0.5
TEST:
  ENABLE: False
  DATASET: kinetics
  BATCH_SIZE: 64
DATA_LOADER:
  NUM_WORKERS: 8
  PIN_MEMORY: True
NUM_GPUS: 0
NUM_SHARDS: 1
DIST_BACKEND: "gloo"
RNG_SEED: 0
OUTPUT_DIR: .<|MERGE_RESOLUTION|>--- conflicted
+++ resolved
@@ -1,11 +1,7 @@
 TRAIN:
   ENABLE: True
   DATASET: kinetics
-<<<<<<< HEAD
-  BATCH_SIZE: 16
-=======
   BATCH_SIZE: 8
->>>>>>> 37fa10aa
   EVAL_PERIOD: 10
   CHECKPOINT_PERIOD: 1
   AUTO_RESUME: True
@@ -16,11 +12,7 @@
   TRAIN_CROP_SIZE: 224
   TEST_CROP_SIZE: 256
   INPUT_CHANNEL_NUM: [3]
-<<<<<<< HEAD
-  PATH_TO_DATA_DIR: dataset/tiny-kinetics-400/data
-=======
   PATH_TO_DATA_DIR: /home/chriskafka/project/slowfast/dataset/tiny-kinetics-400/data
->>>>>>> 37fa10aa
   DECODING_BACKEND: pyav
 RESNET:
   ZERO_INIT_FINAL_BN: True
