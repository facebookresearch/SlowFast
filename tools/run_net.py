--- conflicted
+++ resolved
@@ -12,93 +12,6 @@
 from demo_net import demo
 
 
-<<<<<<< HEAD
-def parse_args():
-    """
-    Parse the following arguments for the video training and testing pipeline.
-    Args:
-        shard_id (int): shard id for the current machine. Starts from 0 to
-            num_shards - 1. If single machine is used, then set shard id to 0.
-        num_shards (int): number of shards using by the job.
-        init_method (str): initialization method to launch the job with multiple
-            devices. Options includes TCP or shared file-system for
-            initialization. details can be find in
-            https://pytorch.org/docs/stable/distributed.html#tcp-initialization
-        cfg (str): path to the config file.
-        opts (argument): provide addtional options from the command line, it
-            overwrites the config loaded from file.
-        """
-    parser = argparse.ArgumentParser(
-        description="Provide SlowFast video training, testing, and demo pipeline."
-    )
-    parser.add_argument(
-        "--shard_id",
-        help="The shard id of current node, Starts from 0 to num_shards - 1",
-        default=0,
-        type=int,
-    )
-    parser.add_argument(
-        "--num_shards",
-        help="Number of shards using by the job",
-        default=1,
-        type=int,
-    )
-    parser.add_argument(
-        "--init_method",
-        help="Initialization method, includes TCP or shared file-system",
-        default="tcp://localhost:9999",
-        type=str,
-    )
-    parser.add_argument(
-        "--cfg",
-        dest="cfg_file",
-        help="Path to the config file",
-        default="configs/Kinetics/SLOWFAST_4x16_R50.yaml",
-        type=str,
-    )
-    parser.add_argument(
-        "opts",
-        help="See slowfast/config/defaults.py for all options",
-        default=None,
-        nargs=argparse.REMAINDER,
-    )
-    if len(sys.argv) == 1:
-        parser.print_help()
-    return parser.parse_args()
-
-
-def load_config(args):
-    """
-    Given the arguemnts, load and initialize the configs.
-    Args:
-        args (argument): arguments includes `shard_id`, `num_shards`,
-            `init_method`, `cfg_file`, and `opts`.
-    """
-    # Setup cfg.
-    cfg = get_cfg()
-    # Load config from cfg.
-    if args.cfg_file is not None:
-        cfg.merge_from_file(args.cfg_file)
-    # Load config from command line, overwrite config from opts.
-    if args.opts is not None:
-        cfg.merge_from_list(args.opts)
-
-    # Inherit parameters from args.
-    if hasattr(args, "num_shards") and hasattr(args, "shard_id"):
-        cfg.NUM_SHARDS = args.num_shards
-        cfg.SHARD_ID = args.shard_id
-    if hasattr(args, "rng_seed"):
-        cfg.RNG_SEED = args.rng_seed
-    if hasattr(args, "output_dir"):
-        cfg.OUTPUT_DIR = args.output_dir
-
-    # Create the checkpoint dir.
-    cu.make_checkpoint_dir(cfg.OUTPUT_DIR)
-    return cfg
-
-
-=======
->>>>>>> 133e40f8
 def main():
     """
     Main function to spawn the train and test process.
@@ -108,43 +21,16 @@
 
     # Perform training.
     if cfg.TRAIN.ENABLE:
-<<<<<<< HEAD
-        func = train
-    # Perform multi-clip testing.
-    elif cfg.TEST.ENABLE:
-        func = test
-    # Perform predicting.
-    elif cfg.DEMO.ENABLE:
-        func = demo
-    else:
-        raise ValueError('Unresolved run mode!')
-
-    if cfg.NUM_GPUS > 1:
-        torch.multiprocessing.spawn(
-            mpu.run,
-            nprocs=cfg.NUM_GPUS,
-            args=(
-                cfg.NUM_GPUS,
-                func,
-                args.init_method,
-                cfg.SHARD_ID,
-                cfg.NUM_SHARDS,
-                cfg.DIST_BACKEND,
-                cfg,
-            ),
-            daemon=False,
-        )
-    else:
-        func(cfg=cfg)
-=======
         launch_job(cfg=cfg, init_method=args.init_method, func=train)
 
     # Perform multi-clip testing.
     if cfg.TEST.ENABLE:
         launch_job(cfg=cfg, init_method=args.init_method, func=test)
+    
+    if cfg.DEMO.ENABLE:
+        launch_job(cfg=cfg, init_method=args.init_method, func=demo)
 
->>>>>>> 133e40f8
-
+        
 if __name__ == "__main__":
     torch.multiprocessing.set_start_method("forkserver")
     main()