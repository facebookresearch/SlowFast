--- conflicted
+++ resolved
@@ -272,10 +272,7 @@
                 )
         train_meter.iter_toc()  # do measure allreduce for this meter
         train_meter.log_iter_stats(cur_epoch, cur_iter)
-<<<<<<< HEAD
-=======
         # https://github.com/facebookresearch/SlowFast/issues/103#issuecomment-656983485
->>>>>>> 37fa10aa
         # torch.cuda.synchronize()
         train_meter.iter_tic()
     del inputs
