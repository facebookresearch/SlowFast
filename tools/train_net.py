#!/usr/bin/env python3
# Copyright (c) Facebook, Inc. and its affiliates. All Rights Reserved.

"""Train a video classification model."""

import numpy as np
import pprint
import torch
from fvcore.nn.precise_bn import get_bn_modules, update_bn_stats

import slowfast.models.losses as losses
import slowfast.models.optimizer as optim
import slowfast.utils.checkpoint as cu
import slowfast.utils.distributed as du
import slowfast.utils.logging as logging
import slowfast.utils.metrics as metrics
import slowfast.utils.misc as misc
<<<<<<< HEAD
=======
import slowfast.visualization.tensorboard_vis as tb
>>>>>>> 6fc43244
from slowfast.datasets import loader
from slowfast.models import build_model
from slowfast.utils.meters import AVAMeter, TrainMeter, ValMeter
from slowfast.utils.multigrid import MultigridSchedule

logger = logging.get_logger(__name__)


def train_epoch(train_loader, model, optimizer, train_meter, cur_epoch, cfg):
    """
    Perform the video training for one epoch.
    Args:
        train_loader (loader): video training loader.
        model (model): the video model to train.
        optimizer (optim): the optimizer to perform optimization on the model's
            parameters.
        train_meter (TrainMeter): training meters to log the training performance.
        cur_epoch (int): current epoch of training.
        cfg (CfgNode): configs. Details can be found in
            slowfast/config/defaults.py
    """
    # Enable train mode.
    model.train()
    train_meter.iter_tic()
    data_size = len(train_loader)

    for cur_iter, (inputs, labels, _, meta) in enumerate(train_loader):
        # Transfer the data to the current GPU device.
        if cfg.NUM_GPUS:
            if isinstance(inputs, (list,)):
                for i in range(len(inputs)):
                    inputs[i] = inputs[i].cuda(non_blocking=True)
            else:
<<<<<<< HEAD
                meta[key] = val.cuda(non_blocking=True)
        
        # Optionally shuffle misaligned audio data
        inputs = loader.shuffle_misaligned_audio(cur_epoch, inputs, cfg)
=======
                inputs = inputs.cuda(non_blocking=True)
            labels = labels.cuda()
            for key, val in meta.items():
                if isinstance(val, (list,)):
                    for i in range(len(val)):
                        val[i] = val[i].cuda(non_blocking=True)
                else:
                    meta[key] = val.cuda(non_blocking=True)
>>>>>>> 6fc43244

        # Update the learning rate.
        lr = optim.get_epoch_lr(cur_epoch + float(cur_iter) / data_size, cfg)
        optim.set_lr(optimizer, lr)
        
        # Auxilliary losses.
        aux_loss = {}

        if cfg.DETECTION.ENABLE:
            # Compute the predictions.
            preds = model(inputs, meta["boxes"])

        else:
            # Perform the forward pass.
            preds = model(inputs)
        
        # Fetch actual preds.
        if type(preds) == type(()):
            preds, avs_loss = preds
            aux_loss.update(avs_loss)
        
        # Explicitly declare reduction to mean.
        loss_fun = losses.get_loss_func(cfg.MODEL.LOSS_FUNC)(reduction="mean")

        # Compute the loss.
        loss = loss_fun(preds, labels)
        
        # Accumulate auxilliary losses.
        if len(aux_loss) > 0:
            loss = loss + sum(aux_loss.values())

        # check Nan Loss.
        misc.check_nan_losses(loss)

        # Perform the backward pass.
        optimizer.zero_grad()
        loss.backward()
        # Update the parameters.
        optimizer.step()

        if cfg.DETECTION.ENABLE:
            if cfg.NUM_GPUS > 1:
                loss = du.all_reduce([loss])[0]
            loss = loss.item()

            train_meter.iter_toc()
            # Update and log stats.
            train_meter.update_stats(None, None, None, loss, lr)
        else:
            top1_err, top5_err = None, None
            if cfg.DATA.MULTI_LABEL:
                # Gather all the predictions across all the devices.
                if cfg.NUM_GPUS > 1:
                    [loss] = du.all_reduce([loss])
                loss = loss.item()
            else:
                # Compute the errors.
                num_topks_correct = metrics.topks_correct(preds, labels, (1, 5))
                top1_err, top5_err = [
                    (1.0 - x / preds.size(0)) * 100.0 for x in num_topks_correct
                ]

                # Gather all the predictions across all the devices.
                if cfg.NUM_GPUS > 1:
                    loss, top1_err, top5_err = du.all_reduce(
                        [loss, top1_err, top5_err]
                    )

                # Copy the stats from GPU to CPU (sync point).
                loss, top1_err, top5_err = (
                    loss.item(),
                    top1_err.item(),
                    top5_err.item(),
                )

            train_meter.iter_toc()
            # Update and log stats.
            train_meter.update_stats(
                top1_err,
                top5_err,
                loss,
                lr,
                inputs[0].size(0)
                * max(
                    cfg.NUM_GPUS, 1
                ),  # If running  on CPU (cfg.NUM_GPUS == 1), use 1 to represent 1 CPU.
            )

        train_meter.log_iter_stats(cur_epoch, cur_iter)
        train_meter.iter_tic()

    # Log epoch stats.
    train_meter.log_epoch_stats(cur_epoch)
    train_meter.reset()


@torch.no_grad()
def eval_epoch(val_loader, model, val_meter, cur_epoch, cfg):
    """
    Evaluate the model on the val set.
    Args:
        val_loader (loader): data loader to provide validation data.
        model (model): model to evaluate the performance.
        val_meter (ValMeter): meter instance to record and calculate the metrics.
        cur_epoch (int): number of the current epoch of training.
        cfg (CfgNode): configs. Details can be found in
            slowfast/config/defaults.py
    """

    # Evaluation mode enabled. The running stats would not be updated.
    model.eval()
    val_meter.iter_tic()

    for cur_iter, (inputs, labels, _, meta) in enumerate(val_loader):
        if cfg.NUM_GPUS:
            # Transferthe data to the current GPU device.
            if isinstance(inputs, (list,)):
                for i in range(len(inputs)):
                    inputs[i] = inputs[i].cuda(non_blocking=True)
            else:
                inputs = inputs.cuda(non_blocking=True)
            labels = labels.cuda()
            for key, val in meta.items():
                if isinstance(val, (list,)):
                    for i in range(len(val)):
                        val[i] = val[i].cuda(non_blocking=True)
                else:
                    meta[key] = val.cuda(non_blocking=True)

        if cfg.DETECTION.ENABLE:
            # Compute the predictions.
            preds = model(inputs, meta["boxes"])
            ori_boxes = meta["ori_boxes"]
            metadata = meta["metadata"]

            if cfg.NUM_GPUS:
                preds = preds.cpu()
                ori_boxes = ori_boxes.cpu()
                metadata = metadata.cpu()

            if cfg.NUM_GPUS > 1:
                preds = torch.cat(du.all_gather_unaligned(preds), dim=0)
                ori_boxes = torch.cat(du.all_gather_unaligned(ori_boxes), dim=0)
                metadata = torch.cat(du.all_gather_unaligned(metadata), dim=0)

            val_meter.iter_toc()
            # Update and log stats.
<<<<<<< HEAD
            val_meter.update_stats(preds.cpu(), ori_boxes.cpu(), metadata.cpu())
=======
            val_meter.update_stats(preds, ori_boxes, metadata)

>>>>>>> 6fc43244
        else:
            preds = model(inputs)

            if cfg.DATA.MULTI_LABEL:
                if cfg.NUM_GPUS > 1:
                    preds, labels = du.all_gather([preds, labels])
                val_meter.update_predictions(preds, labels)
            else:
                # Compute the errors.
                num_topks_correct = metrics.topks_correct(preds, labels, (1, 5))

                # Combine the errors across the GPUs.
                top1_err, top5_err = [
                    (1.0 - x / preds.size(0)) * 100.0 for x in num_topks_correct
                ]
                if cfg.NUM_GPUS > 1:
                    top1_err, top5_err = du.all_reduce([top1_err, top5_err])

                # Copy the errors from GPU to CPU (sync point).
                top1_err, top5_err = top1_err.item(), top5_err.item()

                val_meter.iter_toc()
                # Update and log stats.
                val_meter.update_stats(
                    top1_err,
                    top5_err,
                    inputs[0].size(0)
                    * max(
                        cfg.NUM_GPUS, 1
                    ),  # If running  on CPU (cfg.NUM_GPUS == 1), use 1 to represent 1 CPU.
                )

        val_meter.log_iter_stats(cur_epoch, cur_iter)
        val_meter.iter_tic()

    # Log epoch stats.
    val_meter.log_epoch_stats(cur_epoch)
<<<<<<< HEAD
=======
    # write to tensorboard format if available.
    if writer is not None:
        if cfg.DETECTION.ENABLE:
            writer.add_scalars(
                {"Val/mAP": val_meter.full_map}, global_step=cur_epoch
            )
        else:
            all_preds = [pred.clone().detach() for pred in val_meter.all_preds]
            all_labels = [
                label.clone().detach() for label in val_meter.all_labels
            ]
            if cfg.NUM_GPUS:
                all_preds = [pred.cpu() for pred in all_preds]
                all_labels = [label.cpu() for label in all_labels]
            writer.plot_eval(
                preds=all_preds, labels=all_labels, global_step=cur_epoch
            )

>>>>>>> 6fc43244
    val_meter.reset()


def calculate_and_update_precise_bn(loader, model, num_iters=200, use_gpu=True):
    """
    Update the stats in bn layers by calculate the precise stats.
    Args:
        loader (loader): data loader to provide training data.
        model (model): model to update the bn stats.
        num_iters (int): number of iterations to compute and update the bn stats.
        use_gpu (bool): whether to use GPU or not.
    """

    def _gen_loader():
        for inputs, _, _, _ in loader:
            if use_gpu:
                if isinstance(inputs, (list,)):
                    for i in range(len(inputs)):
                        inputs[i] = inputs[i].cuda(non_blocking=True)
                else:
                    inputs = inputs.cuda(non_blocking=True)
            yield inputs

    # Update the bn stats.
    update_bn_stats(model, _gen_loader(), num_iters)


def build_trainer(cfg):
    """
    Build training model and its associated tools, including optimizer,
    dataloaders and meters.
    Args:
        cfg (CfgNode): configs. Details can be found in
            slowfast/config/defaults.py
    Returns:
        model (nn.Module): training model.
        optimizer (Optimizer): optimizer.
        train_loader (DataLoader): training data loader.
        val_loader (DataLoader): validatoin data loader.
        precise_bn_loader (DataLoader): training data loader for computing
            precise BN.
        train_meter (TrainMeter): tool for measuring training stats.
        val_meter (ValMeter): tool for measuring validation stats.
    """
    # Build the video model and print model statistics.
    model = build_model(cfg)
    if du.is_master_proc() and cfg.LOG_MODEL_INFO:
        misc.log_model_info(model, cfg, use_train_input=True)

    # Construct the optimizer.
    optimizer = optim.construct_optimizer(model, cfg)

    # Create the video train and val loaders.
    train_loader = loader.construct_loader(cfg, "train")
    val_loader = loader.construct_loader(cfg, "val")
    precise_bn_loader = loader.construct_loader(
        cfg, "train", is_precise_bn=True
    )
    # Create meters.
    train_meter = TrainMeter(len(train_loader), cfg)
    val_meter = ValMeter(len(val_loader), cfg)

    return (
        model,
        optimizer,
        train_loader,
        val_loader,
        precise_bn_loader,
        train_meter,
        val_meter,
    )


def train(cfg):
    """
    Train a video model for many epochs on train set and evaluate it on val set.
    Args:
        cfg (CfgNode): configs. Details can be found in
            slowfast/config/defaults.py
    """
    # Set up environment.
    du.init_distributed_training(cfg)
    # Set random seed from configs.
    np.random.seed(cfg.RNG_SEED)
    torch.manual_seed(cfg.RNG_SEED)

    # Setup logging format.
    logging.setup_logging(cfg.OUTPUT_DIR)

    # Init multigrid.
    multigrid = None
    if cfg.MULTIGRID.LONG_CYCLE or cfg.MULTIGRID.SHORT_CYCLE:
        multigrid = MultigridSchedule()
        cfg = multigrid.init_multigrid(cfg)
        if cfg.MULTIGRID.LONG_CYCLE:
            cfg, _ = multigrid.update_long_cycle(cfg, cur_epoch=0)
    # Print config.
    logger.info("Train with config:")
    logger.info(pprint.pformat(cfg))

    # Build the video model and print model statistics.
    model = build_model(cfg)
    if du.is_master_proc() and cfg.LOG_MODEL_INFO:
        misc.log_model_info(model, cfg, use_train_input=True)

    # Construct the optimizer.
    optimizer = optim.construct_optimizer(model, cfg)

    # Load a checkpoint to resume training if applicable.
    start_epoch = cu.load_train_checkpoint(cfg, model, optimizer)

    # Create the video train and val loaders.
    train_loader = loader.construct_loader(cfg, "train")
    val_loader = loader.construct_loader(cfg, "val")
    precise_bn_loader = loader.construct_loader(
        cfg, "train", is_precise_bn=True
    )

    # Create meters.
    if cfg.DETECTION.ENABLE:
        train_meter = AVAMeter(len(train_loader), cfg, mode="train")
        val_meter = AVAMeter(len(val_loader), cfg, mode="val")
    else:
        train_meter = TrainMeter(len(train_loader), cfg)
        val_meter = ValMeter(len(val_loader), cfg)

    # Perform the training loop.
    logger.info("Start epoch: {}".format(start_epoch + 1))

    for cur_epoch in range(start_epoch, cfg.SOLVER.MAX_EPOCH):
        if cfg.MULTIGRID.LONG_CYCLE:
            cfg, changed = multigrid.update_long_cycle(cfg, cur_epoch)
            if changed:
                (
                    model,
                    optimizer,
                    train_loader,
                    val_loader,
                    precise_bn_loader,
                    train_meter,
                    val_meter,
                ) = build_trainer(cfg)

                # Load checkpoint.
                if cu.has_checkpoint(cfg.OUTPUT_DIR):
                    last_checkpoint = cu.get_last_checkpoint(cfg.OUTPUT_DIR)
                    assert "{:05d}.pyth".format(cur_epoch) in last_checkpoint
                else:
                    last_checkpoint = cfg.TRAIN.CHECKPOINT_FILE_PATH
                logger.info("Load from {}".format(last_checkpoint))
                cu.load_checkpoint(
                    last_checkpoint, model, cfg.NUM_GPUS > 1, optimizer
                )

        # Shuffle the dataset.
        loader.shuffle_dataset(train_loader, cur_epoch)
        # Train for one epoch.
        train_epoch(train_loader, model, optimizer, train_meter, cur_epoch, cfg)

        # Compute precise BN stats.
        if cfg.BN.USE_PRECISE_STATS and len(get_bn_modules(model)) > 0:
            calculate_and_update_precise_bn(
                precise_bn_loader,
                model,
                min(cfg.BN.NUM_BATCHES_PRECISE, len(precise_bn_loader)),
                cfg.NUM_GPUS > 0,
            )
        _ = misc.aggregate_sub_bn_stats(model)

        # Save a checkpoint.
        if cu.is_checkpoint_epoch(
            cfg, cur_epoch, None if multigrid is None else multigrid.schedule
        ):
            cu.save_checkpoint(cfg.OUTPUT_DIR, model, optimizer, cur_epoch, cfg)
        # Evaluate the model on validation set.
        if misc.is_eval_epoch(
            cfg, cur_epoch, None if multigrid is None else multigrid.schedule
        ):
            eval_epoch(val_loader, model, val_meter, cur_epoch, cfg)<|MERGE_RESOLUTION|>--- conflicted
+++ resolved
@@ -15,10 +15,7 @@
 import slowfast.utils.logging as logging
 import slowfast.utils.metrics as metrics
 import slowfast.utils.misc as misc
-<<<<<<< HEAD
-=======
 import slowfast.visualization.tensorboard_vis as tb
->>>>>>> 6fc43244
 from slowfast.datasets import loader
 from slowfast.models import build_model
 from slowfast.utils.meters import AVAMeter, TrainMeter, ValMeter
@@ -52,12 +49,6 @@
                 for i in range(len(inputs)):
                     inputs[i] = inputs[i].cuda(non_blocking=True)
             else:
-<<<<<<< HEAD
-                meta[key] = val.cuda(non_blocking=True)
-        
-        # Optionally shuffle misaligned audio data
-        inputs = loader.shuffle_misaligned_audio(cur_epoch, inputs, cfg)
-=======
                 inputs = inputs.cuda(non_blocking=True)
             labels = labels.cuda()
             for key, val in meta.items():
@@ -66,7 +57,9 @@
                         val[i] = val[i].cuda(non_blocking=True)
                 else:
                     meta[key] = val.cuda(non_blocking=True)
->>>>>>> 6fc43244
+                    
+        # Optionally shuffle misaligned audio data
+        inputs = loader.shuffle_misaligned_audio(cur_epoch, inputs, cfg)
 
         # Update the learning rate.
         lr = optim.get_epoch_lr(cur_epoch + float(cur_iter) / data_size, cfg)
@@ -214,12 +207,8 @@
 
             val_meter.iter_toc()
             # Update and log stats.
-<<<<<<< HEAD
-            val_meter.update_stats(preds.cpu(), ori_boxes.cpu(), metadata.cpu())
-=======
             val_meter.update_stats(preds, ori_boxes, metadata)
 
->>>>>>> 6fc43244
         else:
             preds = model(inputs)
 
@@ -257,8 +246,7 @@
 
     # Log epoch stats.
     val_meter.log_epoch_stats(cur_epoch)
-<<<<<<< HEAD
-=======
+
     # write to tensorboard format if available.
     if writer is not None:
         if cfg.DETECTION.ENABLE:
@@ -277,7 +265,6 @@
                 preds=all_preds, labels=all_labels, global_step=cur_epoch
             )
 
->>>>>>> 6fc43244
     val_meter.reset()
 
 
