--- conflicted
+++ resolved
@@ -136,11 +136,7 @@
             `num boxes` x 4.
     """
     if images.shape[2] == size and images.shape[3] == size:
-<<<<<<< HEAD
-        return images, None
-=======
         return images, boxes
->>>>>>> 52fb753f
     height = images.shape[2]
     width = images.shape[3]
     y_offset = 0
