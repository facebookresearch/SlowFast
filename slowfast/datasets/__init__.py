--- conflicted
+++ resolved
@@ -7,12 +7,8 @@
 from .imagenet import Imagenet  # noqa
 from .kinetics import Kinetics  # noqa
 from .ssv2 import Ssv2  # noqa
-<<<<<<< HEAD
-from .ava_asd import Ava_asd
-=======
 
 try:
     from .ptv_datasets import Ptvcharades, Ptvkinetics, Ptvssv2  # noqa
 except Exception:
-    print("Please update your PyTorchVideo to latest master")
->>>>>>> 52fb753f
+    print("Please update your PyTorchVideo to latest master")