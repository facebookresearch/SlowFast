--- conflicted
+++ resolved
@@ -108,34 +108,31 @@
     # Construct the dataset
     dataset = build_dataset(dataset_name, cfg, split)
 
-<<<<<<< HEAD
-    if cfg.MULTIGRID.SHORT_CYCLE and split in ["train"] and not is_precise_bn:
-        # Create a sampler for multi-process training
-        # sampler = (
-        #     DistributedSampler(dataset)
-        #     if (cfg.NUM_GPUS > 1 or cfg.NUM_SHARDS > 1)
-        #     else RandomSampler(dataset)
-        # )
-        sampler = utils.create_sampler(dataset, shuffle, cfg)
-        batch_sampler = ShortCycleBatchSampler(
-            sampler, batch_size=batch_size, drop_last=drop_last, cfg=cfg
-        )
-        # Create a loader
-        loader = torch.utils.data.DataLoader(
-            dataset,
-            batch_sampler=batch_sampler,
-            num_workers=cfg.DATA_LOADER.NUM_WORKERS,
-            pin_memory=cfg.DATA_LOADER.PIN_MEMORY,
-            worker_init_fn=utils.loader_worker_init_fn(dataset),
-        )
-    else:
-        # Create a sampler for multi-process training
-        # sampler = DistributedSampler(dataset) if (cfg.NUM_GPUS > 1 or cfg.NUM_SHARDS > 1) else None
-        sampler = utils.create_sampler(dataset, shuffle, cfg)
-        # Create a loader
-=======
+    # if cfg.MULTIGRID.SHORT_CYCLE and split in ["train"] and not is_precise_bn:
+    #     # Create a sampler for multi-process training
+    #     # sampler = (
+    #     #     DistributedSampler(dataset)
+    #     #     if (cfg.NUM_GPUS > 1 or cfg.NUM_SHARDS > 1)
+    #     #     else RandomSampler(dataset)
+    #     # )
+    #     sampler = utils.create_sampler(dataset, shuffle, cfg)
+    #     batch_sampler = ShortCycleBatchSampler(
+    #         sampler, batch_size=batch_size, drop_last=drop_last, cfg=cfg
+    #     )
+    #     # Create a loader
+    #     loader = torch.utils.data.DataLoader(
+    #         dataset,
+    #         batch_sampler=batch_sampler,
+    #         num_workers=cfg.DATA_LOADER.NUM_WORKERS,
+    #         pin_memory=cfg.DATA_LOADER.PIN_MEMORY,
+    #         worker_init_fn=utils.loader_worker_init_fn(dataset),
+    #     )
+    # else:
+    #     # Create a sampler for multi-process training
+    #     # sampler = DistributedSampler(dataset) if (cfg.NUM_GPUS > 1 or cfg.NUM_SHARDS > 1) else None
+    #     sampler = utils.create_sampler(dataset, shuffle, cfg)
+    #     # Create a loader
     if isinstance(dataset, torch.utils.data.IterableDataset):
->>>>>>> 3dcc506b
         loader = torch.utils.data.DataLoader(
             dataset,
             batch_size=batch_size,
