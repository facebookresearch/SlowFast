#!/usr/bin/env python3
# Copyright (c) Facebook, Inc. and its affiliates. All Rights Reserved.

import json
import logging
import math
import numpy as np
import os
from datetime import datetime
import psutil
import torch
from fvcore.common.file_io import PathManager
from fvcore.nn.activation_count import activation_count
from fvcore.nn.flop_count import flop_count
from matplotlib import pyplot as plt
from torch import nn

import slowfast.utils.logging as logging
import slowfast.utils.multiprocessing as mpu
from slowfast.datasets.utils import pack_pathway_output
from slowfast.models.batchnorm_helper import SubBatchNorm3d

logger = logging.get_logger(__name__)


def check_nan_losses(loss):
    """
    Determine whether the loss is NaN (not a number).
    Args:
        loss (loss): loss to check whether is NaN.
    """
    if math.isnan(loss):
        raise RuntimeError("ERROR: Got NaN losses {}".format(datetime.now()))


def params_count(model):
    """
    Compute the number of parameters.
    Args:
        model (model): model to count the number of parameters.
    """
    return np.sum([p.numel() for p in model.parameters()]).item()


def gpu_mem_usage():
    """
    Compute the GPU memory usage for the current device (GB).
    """
    if torch.cuda.is_available():
        mem_usage_bytes = torch.cuda.max_memory_allocated()
    else:
        mem_usage_bytes = 0
    return mem_usage_bytes / 1024 ** 3


def cpu_mem_usage():
    """
    Compute the system memory (RAM) usage for the current device (GB).
    Returns:
        usage (float): used memory (GB).
        total (float): total memory (GB).
    """
    vram = psutil.virtual_memory()
    usage = (vram.total - vram.available) / 1024 ** 3
    total = vram.total / 1024 ** 3

    return usage, total


def _get_model_analysis_input(cfg, use_train_input):
    """
    Return a dummy input for model analysis with batch size 1. The input is
        used for analyzing the model (counting flops and activations etc.).
    Args:
        cfg (CfgNode): configs. Details can be found in
            slowfast/config/defaults.py
        use_train_input (bool): if True, return the input for training. Otherwise,
            return the input for testing.

    Returns:
        inputs: the input for model analysis.
    """
    rgb_dimension = 3
    if use_train_input:
        input_tensors = torch.rand(
            rgb_dimension,
            cfg.DATA.NUM_FRAMES,
            cfg.DATA.TRAIN_CROP_SIZE,
            cfg.DATA.TRAIN_CROP_SIZE,
        )
    else:
        input_tensors = torch.rand(
            rgb_dimension,
            cfg.DATA.NUM_FRAMES,
            cfg.DATA.TEST_CROP_SIZE,
            cfg.DATA.TEST_CROP_SIZE,
        )
    input_audio = None
    if cfg.DATA.USE_AUDIO:
        chn = 2 if cfg.DATA.GET_MISALIGNED_AUDIO else 1
        input_audio = torch.rand(
            chn,
            1,
            cfg.DATA.AUDIO_FRAME_NUM,
            cfg.DATA.AUDIO_MEL_NUM,
        )
    model_inputs = pack_pathway_output(cfg, input_tensors, input_audio)
    for i in range(len(model_inputs)):
        model_inputs[i] = model_inputs[i].unsqueeze(0)
        if cfg.NUM_GPUS:
            model_inputs[i] = model_inputs[i].cuda(non_blocking=True)

    # If detection is enabled, count flops for one proposal.
    if cfg.DETECTION.ENABLE:
        bbox = torch.tensor([[0, 0, 1.0, 0, 1.0]])
        if cfg.NUM_GPUS:
            bbox = bbox.cuda()
        inputs = (model_inputs, bbox)
    else:
        inputs = (model_inputs,)
    return inputs


def get_model_stats(model, cfg, mode, use_train_input):
    """
    Compute statistics for the current model given the config.
    Args:
        model (model): model to perform analysis.
        cfg (CfgNode): configs. Details can be found in
            slowfast/config/defaults.py
        mode (str): Options include `flop` or `activation`. Compute either flop
            (gflops) or activation count (mega).
        use_train_input (bool): if True, compute statistics for training. Otherwise,
            compute statistics for testing.

    Returns:
        float: the total number of count of the given model.
    """
    assert mode in [
        "flop",
        "activation",
    ], "'{}' not supported for model analysis".format(mode)
    if mode == "flop":
        model_stats_fun = flop_count
    elif mode == "activation":
        model_stats_fun = activation_count

    # Set model to evaluation mode for analysis.
    # Evaluation mode can avoid getting stuck with sync batchnorm.
    model_mode = model.training
    model.eval()
    inputs = _get_model_analysis_input(cfg, use_train_input)
    count_dict, _ = model_stats_fun(model, inputs)
    count = sum(count_dict.values())
    model.train(model_mode)
    return count


def log_model_info(model, cfg, use_train_input=True):
    """
    Log info, includes number of parameters, gpu usage, gflops and activation count.
        The model info is computed when the model is in validation mode.
    Args:
        model (model): model to log the info.
        cfg (CfgNode): configs. Details can be found in
            slowfast/config/defaults.py
        use_train_input (bool): if True, log info for training. Otherwise,
            log info for testing.
    """
    logger.info("Model:\n{}".format(model))
    logger.info("Params: {:,}".format(params_count(model)))
    logger.info("Mem: {:,} MB".format(gpu_mem_usage()))
    logger.info(
        "Flops: {:,} G".format(
            get_model_stats(model, cfg, "flop", use_train_input)
        )
    )
    logger.info(
        "Activations: {:,} M".format(
            get_model_stats(model, cfg, "activation", use_train_input)
        )
    )
    logger.info("nvidia-smi")
    os.system("nvidia-smi")


def is_eval_epoch(cfg, cur_epoch, multigrid_schedule):
    """
    Determine if the model should be evaluated at the current epoch.
    Args:
        cfg (CfgNode): configs. Details can be found in
            slowfast/config/defaults.py
        cur_epoch (int): current epoch.
        multigrid_schedule (List): schedule for multigrid training.
    """
    if cur_epoch + 1 == cfg.SOLVER.MAX_EPOCH:
        return True
    if multigrid_schedule is not None:
        prev_epoch = 0
        for s in multigrid_schedule:
            if cur_epoch < s[-1]:
                period = max(
                    (s[-1] - prev_epoch) // cfg.MULTIGRID.EVAL_FREQ + 1, 1
                )
                return (s[-1] - 1 - cur_epoch) % period == 0
            prev_epoch = s[-1]

    return (cur_epoch + 1) % cfg.TRAIN.EVAL_PERIOD == 0


def plot_input(tensor, bboxes=(), texts=(), path="./tmp_vis.png"):
    """
    Plot the input tensor with the optional bounding box and save it to disk.
    Args:
        tensor (tensor): a tensor with shape of `NxCxHxW`.
        bboxes (tuple): bounding boxes with format of [[x, y, h, w]].
        texts (tuple): a tuple of string to plot.
        path (str): path to the image to save to.
    """
    tensor = tensor - tensor.min()
    tensor = tensor / tensor.max()
    f, ax = plt.subplots(nrows=1, ncols=tensor.shape[0], figsize=(50, 20))
    for i in range(tensor.shape[0]):
        ax[i].axis("off")
        ax[i].imshow(tensor[i].permute(1, 2, 0))
        # ax[1][0].axis('off')
        if bboxes is not None and len(bboxes) > i:
            for box in bboxes[i]:
                x1, y1, x2, y2 = box
                ax[i].vlines(x1, y1, y2, colors="g", linestyles="solid")
                ax[i].vlines(x2, y1, y2, colors="g", linestyles="solid")
                ax[i].hlines(y1, x1, x2, colors="g", linestyles="solid")
                ax[i].hlines(y2, x1, x2, colors="g", linestyles="solid")

        if texts is not None and len(texts) > i:
            ax[i].text(0, 0, texts[i])
    f.savefig(path)


def frozen_bn_stats(model):
    """
    Set all the bn layers to eval mode.
    Args:
        model (model): model to set bn layers to eval mode.
    """
    for m in model.modules():
        if isinstance(m, nn.BatchNorm3d):
            m.eval()


def aggregate_sub_bn_stats(module):
    """
    Recursively find all SubBN modules and aggregate sub-BN stats.
    Args:
        module (nn.Module)
    Returns:
        count (int): number of SubBN module found.
    """
    count = 0
    for child in module.children():
        if isinstance(child, SubBatchNorm3d):
            child.aggregate_stats()
            count += 1
        else:
            count += aggregate_sub_bn_stats(child)
    return count


def update_dict_with_prefix(dict_dst, dict_src, prefix=''):
    """
    Update a dictionary with the contents of another dictionary, with its keys
    augmented with a prefix 
    Args: 
        dict_dst: destination dictionary
        dict_src: source dictionary
        prefix: the prefix to be inserted
    """
    for k, v in dict_src.items():
        dict_dst[prefix + k] = v
    return dict_dst


def launch_job(cfg, init_method, func, daemon=False):
    """
    Run 'func' on one or more GPUs, specified in cfg
    Args:
        cfg (CfgNode): configs. Details can be found in
            slowfast/config/defaults.py
        init_method (str): initialization method to launch the job with multiple
            devices.
        func (function): job to run on GPU(s)
        daemon (bool): The spawned processes’ daemon flag. If set to True,
            daemonic processes will be created
    """
    if cfg.NUM_GPUS > 1:
        torch.multiprocessing.spawn(
            mpu.run,
            nprocs=cfg.NUM_GPUS,
            args=(
                cfg.NUM_GPUS,
                func,
                init_method,
                cfg.SHARD_ID,
                cfg.NUM_SHARDS,
                cfg.DIST_BACKEND,
                cfg,
            ),
            daemon=daemon,
        )
    else:
        func(cfg=cfg)
<<<<<<< HEAD
=======


def get_class_names(path, parent_path=None, subset_path=None):
    """
    Read json file with entries {classname: index} and return
    an array of class names in order.
    If parent_path is provided, load and map all children to their ids.
    Args:
        path (str): path to class ids json file.
            File must be in the format {"class1": id1, "class2": id2, ...}
        parent_path (Optional[str]): path to parent-child json file.
            File must be in the format {"parent1": ["child1", "child2", ...], ...}
        subset_path (Optional[str]): path to text file containing a subset
            of class names, separated by newline characters.
    Returns:
        class_names (list of strs): list of class names.
        class_parents (dict): a dictionary where key is the name of the parent class
            and value is a list of ids of the children classes.
        subset_ids (list of ints): list of ids of the classes provided in the
            subset file.
    """
    try:
        with PathManager.open(path, "r") as f:
            class2idx = json.load(f)
    except Exception as err:
        print("Fail to load file from {} with error {}".format(path, err))
        return

    max_key = max(class2idx.values())
    class_names = [None] * (max_key + 1)

    for k, i in class2idx.items():
        class_names[i] = k

    class_parent = None
    if parent_path is not None and parent_path != "":
        try:
            with PathManager.open(parent_path, "r") as f:
                d_parent = json.load(f)
        except EnvironmentError as err:
            print(
                "Fail to load file from {} with error {}".format(
                    parent_path, err
                )
            )
            return
        class_parent = {}
        for parent, children in d_parent.items():
            indices = [
                class2idx[c] for c in children if class2idx.get(c) is not None
            ]
            class_parent[parent] = indices

    subset_ids = None
    if subset_path is not None and subset_path != "":
        try:
            with PathManager.open(subset_path, "r") as f:
                subset = f.read().split("\n")
                subset_ids = [
                    class2idx[name]
                    for name in subset
                    if class2idx.get(name) is not None
                ]
        except EnvironmentError as err:
            print(
                "Fail to load file from {} with error {}".format(
                    subset_path, err
                )
            )
            return

    return class_names, class_parent, subset_ids
>>>>>>> 6fc43244
<|MERGE_RESOLUTION|>--- conflicted
+++ resolved
@@ -309,8 +309,6 @@
         )
     else:
         func(cfg=cfg)
-<<<<<<< HEAD
-=======
 
 
 def get_class_names(path, parent_path=None, subset_path=None):
@@ -382,5 +380,4 @@
             )
             return
 
-    return class_names, class_parent, subset_ids
->>>>>>> 6fc43244
+    return class_names, class_parent, subset_ids