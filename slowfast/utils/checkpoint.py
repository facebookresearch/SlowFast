--- conflicted
+++ resolved
@@ -504,13 +504,8 @@
     Loading checkpoint logic for training.
     """
     if cfg.TRAIN.AUTO_RESUME and has_checkpoint(cfg.OUTPUT_DIR):
-<<<<<<< HEAD
-        last_checkpoint = get_last_checkpoint(cfg.OUTPUT_DIR)
-        loger.info("Load from last checkpoint, {}.".format(last_checkpoint))
-=======
         last_checkpoint = get_last_checkpoint(cfg.OUTPUT_DIR, cfg.TASK)
         logger.info("Load from last checkpoint, {}.".format(last_checkpoint))
->>>>>>> 52fb753f
         checkpoint_epoch = load_checkpoint(
             last_checkpoint,
             model,
