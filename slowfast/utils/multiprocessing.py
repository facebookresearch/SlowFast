--- conflicted
+++ resolved
@@ -64,11 +64,6 @@
         raise e
 
     torch.cuda.set_device(local_rank)
-<<<<<<< HEAD
-    print("Call func - shard {} ".format(shard_id))
-    func(cfg)
-=======
     ret = func(cfg)
     if output_queue is not None and local_rank == 0:
-        output_queue.put(ret)
->>>>>>> fd416181
+        output_queue.put(ret)