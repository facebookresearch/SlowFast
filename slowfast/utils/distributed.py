--- conflicted
+++ resolved
@@ -272,13 +272,10 @@
     """
     Initialize variables needed for distributed training.
     """
-<<<<<<< HEAD
     # if cfg.NUM_GPUS == 1:
     #     return
-=======
     if cfg.NUM_GPUS <= 1:
         return
->>>>>>> fd416181
     num_gpus_per_machine = cfg.NUM_GPUS
     num_machines = dist.get_world_size() // num_gpus_per_machine
     for i in range(num_machines):
