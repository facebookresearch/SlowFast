--- conflicted
+++ resolved
@@ -263,7 +263,6 @@
     return data_list
 
 
-<<<<<<< HEAD
 def init_distributed_training(cfg):
     """
     Initialize variables needed for distributed training.
@@ -310,8 +309,6 @@
     return dist.get_rank(group=_LOCAL_PROCESS_GROUP)
 
 
-=======
->>>>>>> 84cb0ac1
 class GatherLayer(torch.autograd.Function):
     """Gather tensors from all process, supporting backward propagation."""
 
