#!/usr/bin/env python3
# Copyright (c) Facebook, Inc. and its affiliates. All Rights Reserved.

from .build import MODEL_REGISTRY, build_model  # noqa
from .contrastive import ContrastiveModel  # noqa
from .custom_video_model_builder import *  # noqa
from .video_model_builder import ResNet, SlowFast  # noqa
<<<<<<< HEAD
from .shuffleNetV2 import SlowFastShuffleNetV2
=======

try:
    from .ptv_model_builder import (
        PTVCSN,
        PTVX3D,
        PTVR2plus1D,
        PTVResNet,
        PTVSlowFast,
    )  # noqa
except Exception:
    print("Please update your PyTorchVideo to latest master")
>>>>>>> 52fb753f
<|MERGE_RESOLUTION|>--- conflicted
+++ resolved
@@ -5,9 +5,6 @@
 from .contrastive import ContrastiveModel  # noqa
 from .custom_video_model_builder import *  # noqa
 from .video_model_builder import ResNet, SlowFast  # noqa
-<<<<<<< HEAD
-from .shuffleNetV2 import SlowFastShuffleNetV2
-=======
 
 try:
     from .ptv_model_builder import (
@@ -18,5 +15,4 @@
         PTVSlowFast,
     )  # noqa
 except Exception:
-    print("Please update your PyTorchVideo to latest master")
->>>>>>> 52fb753f
+    print("Please update your PyTorchVideo to latest master")